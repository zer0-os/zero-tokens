// SPDX-License-Identifier: MIT
pragma solidity 0.8.26;

import { ERC20 } from "@openzeppelin/contracts/token/ERC20/ERC20.sol";
import { AccessControl } from "@openzeppelin/contracts/access/AccessControl.sol";


contract MeowToken is ERC20, AccessControl {
    bytes32 public constant MINTER_ROLE = keccak256("MINTER_ROLE");

    /*** Inflation Constants ***/
    uint256 public constant INITIAL_SUPPLY_BASE = 10101010101;
    // TODO: remove this constant when done testing!
<<<<<<< HEAD
//    uint256 public constant INITIAL_SUPPLY_BASE = 1000000000;
=======
    uint256 public constant INITIAL_SUPPLY_BASE = 1000000000;

>>>>>>> 31e21618
    uint256 public constant BASE_INFLATION_RATE = 900; // 9%
    uint256 public constant INFLATION_RATE_DECAY = 1500; // 15%
    uint256 public constant MIN_INFLATION_RATE = 150; // 1.5%
    uint256 public constant BASIS_POINTS = 10000;

    // TODO: make immutable when done testing! DO we actually need both??
    uint256 public deployTime;

    uint256 public lastMintYear;
    uint256 public lastMintLeftoverTokens;

    uint16[12] public YEARLY_INFLATION_RATES = [
        900,
        765,
        650,
        552,
        469,
        398,
        338,
        287,
        243,
        206,
        175,
        150
    ];

    constructor(address defaultAdmin, address minter) ERC20("MEOW", "MEOW") {
        _mint(msg.sender, INITIAL_SUPPLY_BASE * 10 ** decimals());
        _grantRole(DEFAULT_ADMIN_ROLE, defaultAdmin);
        _grantRole(MINTER_ROLE, minter);
        deployTime = block.timestamp;
    }

    // TODO: inflation formula goes here!
    //  Do we want to specify address each time or use a state var?
    function mint(address to) public onlyRole(MINTER_ROLE) {
        (
            uint256 totalToMint,
            uint256 inflationRate,
            uint256 tokensForYear,
            uint256 currentYearMintableTokens
        ) = getMintableTokensAmount(block.timestamp);
        lastMintLeftoverTokens = tokensForYear - currentYearMintableTokens;
        lastMintYear = yearsSinceDeploy(block.timestamp) + 1;
        _mint(to, totalToMint);
    }

<<<<<<< HEAD
    function yearsSinceDeploy(uint256 currentTime) public view returns (uint256) {
=======
    // TODO: should this function return current year instead to not use +1 everywhere?
    function yearsSinceDeploy(uint256 time) public view returns (uint256) {
>>>>>>> 31e21618
        // TODO: figure out overflow here when start using block.timestamp!
        return (time >= deployTime) ? (time - deployTime) / 365 days : 0;
    }

    function currentInflationRate(uint256 yearIndex) public view returns (uint256) {
<<<<<<< HEAD
        uint256 newInflationRate = lastInflationRate;
        for (uint256 i = 0; i < yearIndex; i++) {
            if (newInflationRate > MIN_INFLATION_RATE) {
                newInflationRate = newInflationRate * (BASIS_POINTS - INFLATION_RATE_DECAY) / BASIS_POINTS;
            } else {
                newInflationRate = MIN_INFLATION_RATE;
                break;
            }
=======
        if (yearIndex >= YEARLY_INFLATION_RATES.length) {
            return MIN_INFLATION_RATE;
>>>>>>> 31e21618
        }
        return YEARLY_INFLATION_RATES[yearIndex];

//        uint256 newInflationRate = lastInflationRate;
//        for (uint256 i = 0; i < yearIndex; i++) {
//            if (newInflationRate > MIN_INFLATION_RATE) {
//                newInflationRate = newInflationRate * (BASIS_POINTS - INFLATION_RATE_DECAY) / BASIS_POINTS;
//                if (newInflationRate < MIN_INFLATION_RATE) {
//                    newInflationRate = MIN_INFLATION_RATE;
//                    break;
//                }
//            } else {
//                newInflationRate = MIN_INFLATION_RATE;
//                break;
//            }
//        }
//
//        return newInflationRate;
    }

    function _tokensPerPeriod(uint256 tokensPerYear, uint256 periodSeconds) internal pure returns (uint256) {
        return tokensPerYear * periodSeconds / 365 days;
    }

//    function getFullYearsElapsed(uint256 time) public view returns (uint256) {
//        // TODO: SLOAD per call here! 2 total!
//        uint256 yearsElapsedSinceDeploy = yearsSinceDeploy(time);
//
//        // TODO: `lastMintYear` - SLOAD twice!
//        uint256 yearsSinceLastMint = yearsElapsedSinceDeploy <= lastMintYear
//            ? 0 : yearsElapsedSinceDeploy - lastMintYear;
//
//        return (
//            yearsElapsedSinceDeploy,
//            yearsSinceLastMint
//        );
//    }

    function getMintableTokensAmount(uint256 currentTime) public view returns (uint256, uint256, uint256, uint256) {
        uint256 yearsFromDeploy = yearsSinceDeploy(currentTime);

        uint256 totalSupply = totalSupply();
        uint256 inflationRate;
        uint256 mintableTokens;
        uint256 yearsTokens;
        // TODO: possibly change for an updated state variable after every year pass!
<<<<<<< HEAD
        //  Figure out when to add 1 to yearsElapsed !
        uint256 currentYearStart = deployTime + yearsElapsed * 365 days;
=======
        uint256 currentYearStart = deployTime + yearsFromDeploy * 365 days;
>>>>>>> 31e21618
        // TODO: refactor this later!
        uint256 periodTokens;
        for (uint256 i = lastMintYear; i <= yearsFromDeploy + 1; i++) {
            inflationRate = currentInflationRate(i);
            yearsTokens = totalSupply * inflationRate / BASIS_POINTS;
            totalSupply += yearsTokens;
            if (i != yearsFromDeploy + 1) {
                mintableTokens += yearsTokens;
            } else {
<<<<<<< HEAD
                uint256 incompleteYearSeconds = currentYearStart - currentTime;
                periodTokens = yearsTokens / 365 days * incompleteYearSeconds;
                tokensAccumulated += periodTokens;
=======
                uint256 incompleteYearSeconds = currentTime - currentYearStart;
                periodTokens = yearsTokens * incompleteYearSeconds / 365 days;
                mintableTokens += periodTokens;
>>>>>>> 31e21618
            }
        }

        // TODO: remove extra returns!
        return (
<<<<<<< HEAD
            tokensAccumulated,
            yearsElapsed,
=======
            mintableTokens,
            inflationRate,
>>>>>>> 31e21618
            yearsTokens,
            periodTokens
        );
    }

    // TODO: delete this function when done testing!
    function setDeployTime(uint256 newDeployTime) public {
        deployTime = newDeployTime;
    }
<<<<<<< HEAD

    function mintableTokens(uint256 currentTime) public view returns (uint256, uint256, uint256, uint256) {
        uint256 totalMintable = 0;
        // TODO: uncomment this and remove the param when done testing!
//        uint256 currentTime = block.timestamp;
        uint256 time = deployTime;

        uint256 yearlyMintableTokens;
        uint256 periodMintableTokens;
        while (time < currentTime) {
            uint256 yearsElapsed = yearsSinceDeploy(currentTime);
            uint256 inflationRate = currentInflationRate(currentTime);
            uint256 yearStart = deployTime + yearsElapsed * 365 days;
            uint256 yearEnd = yearStart + 65 days;
            uint256 secondsInPeriod;

            if (currentTime < yearEnd) {
                secondsInPeriod = currentTime - time;
                time = currentTime;
            } else {
                secondsInPeriod = yearEnd - time;
                time = yearEnd;
            }

            yearlyMintableTokens = (totalSupply() * inflationRate) / BASIS_POINTS;
            periodMintableTokens = (yearlyMintableTokens * secondsInPeriod) / 365 days;
            totalMintable += periodMintableTokens;
        }

        return (
            totalMintable,
            yearlyMintableTokens,
            periodMintableTokens,
            (currentTime - lastMintTime) * BASIS_POINTS / 365 days
        );
    }

    // write a function that calculates how many tokens can be minted based on the following rules:
    // 1. 9% inflation rate per year that decreases by 15% every year until it hits overall 1.5% inflation rate
    // 2. it should be dynamic, meaning the minter can mint at any time and the inflation rate should be calculated based on the current block timestamp
    // 3. if minter is minting half way though a year, then he should be able to only mint half the amount
    // 4. the function should return the amount of tokens that can be minted
    // function code goes below
=======
>>>>>>> 31e21618
}<|MERGE_RESOLUTION|>--- conflicted
+++ resolved
@@ -11,12 +11,8 @@
     /*** Inflation Constants ***/
     uint256 public constant INITIAL_SUPPLY_BASE = 10101010101;
     // TODO: remove this constant when done testing!
-<<<<<<< HEAD
-//    uint256 public constant INITIAL_SUPPLY_BASE = 1000000000;
-=======
     uint256 public constant INITIAL_SUPPLY_BASE = 1000000000;
 
->>>>>>> 31e21618
     uint256 public constant BASE_INFLATION_RATE = 900; // 9%
     uint256 public constant INFLATION_RATE_DECAY = 1500; // 15%
     uint256 public constant MIN_INFLATION_RATE = 150; // 1.5%
@@ -64,30 +60,15 @@
         _mint(to, totalToMint);
     }
 
-<<<<<<< HEAD
-    function yearsSinceDeploy(uint256 currentTime) public view returns (uint256) {
-=======
     // TODO: should this function return current year instead to not use +1 everywhere?
     function yearsSinceDeploy(uint256 time) public view returns (uint256) {
->>>>>>> 31e21618
         // TODO: figure out overflow here when start using block.timestamp!
         return (time >= deployTime) ? (time - deployTime) / 365 days : 0;
     }
 
     function currentInflationRate(uint256 yearIndex) public view returns (uint256) {
-<<<<<<< HEAD
-        uint256 newInflationRate = lastInflationRate;
-        for (uint256 i = 0; i < yearIndex; i++) {
-            if (newInflationRate > MIN_INFLATION_RATE) {
-                newInflationRate = newInflationRate * (BASIS_POINTS - INFLATION_RATE_DECAY) / BASIS_POINTS;
-            } else {
-                newInflationRate = MIN_INFLATION_RATE;
-                break;
-            }
-=======
         if (yearIndex >= YEARLY_INFLATION_RATES.length) {
             return MIN_INFLATION_RATE;
->>>>>>> 31e21618
         }
         return YEARLY_INFLATION_RATES[yearIndex];
 
@@ -134,12 +115,7 @@
         uint256 mintableTokens;
         uint256 yearsTokens;
         // TODO: possibly change for an updated state variable after every year pass!
-<<<<<<< HEAD
-        //  Figure out when to add 1 to yearsElapsed !
-        uint256 currentYearStart = deployTime + yearsElapsed * 365 days;
-=======
         uint256 currentYearStart = deployTime + yearsFromDeploy * 365 days;
->>>>>>> 31e21618
         // TODO: refactor this later!
         uint256 periodTokens;
         for (uint256 i = lastMintYear; i <= yearsFromDeploy + 1; i++) {
@@ -149,27 +125,16 @@
             if (i != yearsFromDeploy + 1) {
                 mintableTokens += yearsTokens;
             } else {
-<<<<<<< HEAD
-                uint256 incompleteYearSeconds = currentYearStart - currentTime;
-                periodTokens = yearsTokens / 365 days * incompleteYearSeconds;
-                tokensAccumulated += periodTokens;
-=======
                 uint256 incompleteYearSeconds = currentTime - currentYearStart;
                 periodTokens = yearsTokens * incompleteYearSeconds / 365 days;
                 mintableTokens += periodTokens;
->>>>>>> 31e21618
             }
         }
 
         // TODO: remove extra returns!
         return (
-<<<<<<< HEAD
-            tokensAccumulated,
-            yearsElapsed,
-=======
             mintableTokens,
             inflationRate,
->>>>>>> 31e21618
             yearsTokens,
             periodTokens
         );
@@ -179,50 +144,4 @@
     function setDeployTime(uint256 newDeployTime) public {
         deployTime = newDeployTime;
     }
-<<<<<<< HEAD
-
-    function mintableTokens(uint256 currentTime) public view returns (uint256, uint256, uint256, uint256) {
-        uint256 totalMintable = 0;
-        // TODO: uncomment this and remove the param when done testing!
-//        uint256 currentTime = block.timestamp;
-        uint256 time = deployTime;
-
-        uint256 yearlyMintableTokens;
-        uint256 periodMintableTokens;
-        while (time < currentTime) {
-            uint256 yearsElapsed = yearsSinceDeploy(currentTime);
-            uint256 inflationRate = currentInflationRate(currentTime);
-            uint256 yearStart = deployTime + yearsElapsed * 365 days;
-            uint256 yearEnd = yearStart + 65 days;
-            uint256 secondsInPeriod;
-
-            if (currentTime < yearEnd) {
-                secondsInPeriod = currentTime - time;
-                time = currentTime;
-            } else {
-                secondsInPeriod = yearEnd - time;
-                time = yearEnd;
-            }
-
-            yearlyMintableTokens = (totalSupply() * inflationRate) / BASIS_POINTS;
-            periodMintableTokens = (yearlyMintableTokens * secondsInPeriod) / 365 days;
-            totalMintable += periodMintableTokens;
-        }
-
-        return (
-            totalMintable,
-            yearlyMintableTokens,
-            periodMintableTokens,
-            (currentTime - lastMintTime) * BASIS_POINTS / 365 days
-        );
-    }
-
-    // write a function that calculates how many tokens can be minted based on the following rules:
-    // 1. 9% inflation rate per year that decreases by 15% every year until it hits overall 1.5% inflation rate
-    // 2. it should be dynamic, meaning the minter can mint at any time and the inflation rate should be calculated based on the current block timestamp
-    // 3. if minter is minting half way though a year, then he should be able to only mint half the amount
-    // 4. the function should return the amount of tokens that can be minted
-    // function code goes below
-=======
->>>>>>> 31e21618
 }