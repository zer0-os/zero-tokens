// SPDX-License-Identifier: MIT
pragma solidity 0.8.26;

import { ERC20 } from "@openzeppelin/contracts/token/ERC20/ERC20.sol";
import { AccessControl } from "@openzeppelin/contracts/access/AccessControl.sol";


contract MeowToken is ERC20, AccessControl {
    bytes32 public constant MINTER_ROLE = keccak256("MINTER_ROLE");

    /*** Inflation Constants ***/
<<<<<<< HEAD
    // uint256 public constant INITIAL_SUPPLY_BASE = 10101010101;
    // TODO: remove this constant when done testing!
    uint256 public constant INITIAL_SUPPLY_BASE = 1000000000;

    uint256 public constant BASE_INFLATION_RATE = 900; // 9%
    uint256 public constant INFLATION_RATE_DECAY = 1500; // 15%
=======
    uint256 public constant INITIAL_SUPPLY_BASE = 10101010101;
>>>>>>> 56fccbd8
    uint256 public constant MIN_INFLATION_RATE = 150; // 1.5%
    uint256 public constant BASIS_POINTS = 10000;

    uint256 public immutable deployTime;
    uint256 public lastMintTime;

    // TODO: possibly initialize this from constructor!
    uint16[12] public YEARLY_INFLATION_RATES = [0, 900, 765, 650, 552, 469, 398, 338, 287, 243, 206, 175];

    constructor(address defaultAdmin, address minter) ERC20("MEOW", "MEOW") {
        _mint(msg.sender, baseSupply());
        _grantRole(DEFAULT_ADMIN_ROLE, defaultAdmin);
        _grantRole(MINTER_ROLE, minter);
        deployTime = block.timestamp;
        lastMintTime = block.timestamp;
    }

    function mint(address to) public onlyRole(MINTER_ROLE) {
<<<<<<< HEAD
        (
            uint256 totalToMint,
            uint256 inflationRate,
            uint256 tokensForYear,
            uint256 currentYearMintableTokens
        ) = getMintableTokensAmount(block.timestamp);
        lastMintLeftoverTokens = tokensForYear - currentYearMintableTokens;
        lastMintYear = yearsSinceDeploy(block.timestamp);
=======
        uint256 totalToMint = calculateMintableTokens(block.timestamp);
        lastMintTime = block.timestamp;
>>>>>>> 56fccbd8
        _mint(to, totalToMint);
    }

    function yearSinceDeploy(uint256 time) public view returns (uint256) {
        return (time - deployTime) / 365 days + 1;
    }

    function currentInflationRate(uint256 yearIndex) public view returns (uint256) {
        if (yearIndex >= YEARLY_INFLATION_RATES.length) {
            return MIN_INFLATION_RATE;
        }
        return YEARLY_INFLATION_RATES[yearIndex];
    }

    function getTotalYearlyTokens(
        uint256 lastMintYearIdx,
        uint256 currentYearIdx
    ) public view returns (uint256) {
        uint256 mintableTokens;
        for (uint256 i = lastMintYearIdx; i < currentYearIdx; i++) {
            mintableTokens += tokensPerYear(i);
        }

        return mintableTokens;
    }

    function tokensPerYear(uint256 yearIdx) public view returns (uint256) {
        uint256 inflationRate = currentInflationRate(yearIdx);
        return baseSupply() * inflationRate / BASIS_POINTS;
    }

    function baseSupply() public view returns (uint256) {
        return INITIAL_SUPPLY_BASE * 10 ** decimals();
    }

    function calculateMintableTokens(uint256 time) public view returns (uint256) {
        uint256 currentYear = yearSinceDeploy(time);
        uint256 yearOfLastMint = yearSinceDeploy(lastMintTime);

        uint256 yearStartPoint = deployTime + yearOfLastMint * 365 days;
        uint256 lastTime = lastMintTime;

        uint256 lastYearTokens;
        // less than year passed since last mint/deploy
        if (time < yearStartPoint) {
            lastYearTokens = tokensPerYear(yearOfLastMint);
            return _tokensPerPeriod(lastYearTokens, time - lastTime);
        }

        uint256 yearsSinceLastMint = (time - yearStartPoint) / 365 days;
        uint256 newYearPeriodLength = (time - yearStartPoint) % 365 days;

        uint256 mintableTokens;
<<<<<<< HEAD
        uint256 yearsTokens;
        // TODO: possibly change for an updated state variable after every year pass!
        uint256 currentYear = deployTime + yearsFromDeploy * 365 days;
        // TODO: refactor this later!
        uint256 periodTokens;
        for (uint256 i = lastMintYear + 1; i <= yearsFromDeploy + 2; i++) {
            inflationRate = currentInflationRate(i);
            yearsTokens = totalSupply * inflationRate / BASIS_POINTS;
            totalSupply += yearsTokens;
            if (i != yearsFromDeploy + 2) {
                mintableTokens += yearsTokens;
            } else {
                uint256 incompleteYearSeconds = currentTime - currentYear;
                periodTokens = yearsTokens * incompleteYearSeconds / 365 days;
                mintableTokens += periodTokens;
            }
=======
        if (yearsSinceLastMint > 0) {
            mintableTokens = getTotalYearlyTokens(
                yearOfLastMint + 1,
                currentYear
            );
>>>>>>> 56fccbd8
        }

        lastYearTokens = tokensPerYear(yearOfLastMint);
        mintableTokens += _tokensPerPeriod(lastYearTokens, yearStartPoint - lastTime);

        uint256 newYearTokens = tokensPerYear(currentYear);
        mintableTokens += _tokensPerPeriod(newYearTokens, newYearPeriodLength);

        return mintableTokens;
    }

    function _tokensPerPeriod(uint256 tokensPerYear, uint256 periodSeconds) internal pure returns (uint256) {
        return tokensPerYear * periodSeconds / 365 days;
    }
}<|MERGE_RESOLUTION|>--- conflicted
+++ resolved
@@ -9,16 +9,7 @@
     bytes32 public constant MINTER_ROLE = keccak256("MINTER_ROLE");
 
     /*** Inflation Constants ***/
-<<<<<<< HEAD
-    // uint256 public constant INITIAL_SUPPLY_BASE = 10101010101;
-    // TODO: remove this constant when done testing!
-    uint256 public constant INITIAL_SUPPLY_BASE = 1000000000;
-
-    uint256 public constant BASE_INFLATION_RATE = 900; // 9%
-    uint256 public constant INFLATION_RATE_DECAY = 1500; // 15%
-=======
     uint256 public constant INITIAL_SUPPLY_BASE = 10101010101;
->>>>>>> 56fccbd8
     uint256 public constant MIN_INFLATION_RATE = 150; // 1.5%
     uint256 public constant BASIS_POINTS = 10000;
 
@@ -37,19 +28,8 @@
     }
 
     function mint(address to) public onlyRole(MINTER_ROLE) {
-<<<<<<< HEAD
-        (
-            uint256 totalToMint,
-            uint256 inflationRate,
-            uint256 tokensForYear,
-            uint256 currentYearMintableTokens
-        ) = getMintableTokensAmount(block.timestamp);
-        lastMintLeftoverTokens = tokensForYear - currentYearMintableTokens;
-        lastMintYear = yearsSinceDeploy(block.timestamp);
-=======
         uint256 totalToMint = calculateMintableTokens(block.timestamp);
         lastMintTime = block.timestamp;
->>>>>>> 56fccbd8
         _mint(to, totalToMint);
     }
 
@@ -103,30 +83,11 @@
         uint256 newYearPeriodLength = (time - yearStartPoint) % 365 days;
 
         uint256 mintableTokens;
-<<<<<<< HEAD
-        uint256 yearsTokens;
-        // TODO: possibly change for an updated state variable after every year pass!
-        uint256 currentYear = deployTime + yearsFromDeploy * 365 days;
-        // TODO: refactor this later!
-        uint256 periodTokens;
-        for (uint256 i = lastMintYear + 1; i <= yearsFromDeploy + 2; i++) {
-            inflationRate = currentInflationRate(i);
-            yearsTokens = totalSupply * inflationRate / BASIS_POINTS;
-            totalSupply += yearsTokens;
-            if (i != yearsFromDeploy + 2) {
-                mintableTokens += yearsTokens;
-            } else {
-                uint256 incompleteYearSeconds = currentTime - currentYear;
-                periodTokens = yearsTokens * incompleteYearSeconds / 365 days;
-                mintableTokens += periodTokens;
-            }
-=======
         if (yearsSinceLastMint > 0) {
             mintableTokens = getTotalYearlyTokens(
                 yearOfLastMint + 1,
                 currentYear
             );
->>>>>>> 56fccbd8
         }
 
         lastYearTokens = tokensPerYear(yearOfLastMint);
