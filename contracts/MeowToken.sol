// SPDX-License-Identifier: MIT
pragma solidity 0.8.26;

import { ERC20 } from "@openzeppelin/contracts/token/ERC20/ERC20.sol";
import { AccessControl } from "@openzeppelin/contracts/access/AccessControl.sol";


// TODO:
//  1. possibly split into multiple contracts and inherit
//  2. consider adding a state var for beneficiary instead of passing it as argument
//  3. pass name and symbol as constructor arguments
//  4. consider passing inflation rates as arguments to the constructor
contract MeowToken is ERC20, AccessControl {
    bytes32 public constant MINTER_ROLE = keccak256("MINTER_ROLE");

    error InvalidTime(uint256 lastMintTime, uint256 currentTime);
<<<<<<< HEAD
=======
    error ZeroAddressPassed();

    event MintBeneficiaryUpdated(address indexed newBeneficiary);
>>>>>>> fa9cdba3

    /*** Inflation Constants ***/
    uint256 public constant INITIAL_SUPPLY_BASE = 10101010101;
    uint256 public constant MIN_INFLATION_RATE = 150; // 1.5%
    uint256 public constant BASIS_POINTS = 10000;

    uint256 public immutable deployTime;
    uint256 public lastMintTime;

    // TODO: is this a good name?
    address public mintBeneficiary;

    // TODO: possibly initialize this from constructor!
    uint16[12] public YEARLY_INFLATION_RATES = [0, 900, 765, 650, 552, 469, 398, 338, 287, 243, 206, 175];

    // TODO: add name and symbol as constructor arguments
    constructor(
        address _defaultAdmin,
        address _minter,
        address _mintBeneficiary
    ) ERC20("MEOW", "MEOW") {
        if (
            _mintBeneficiary == address(0)
            || _defaultAdmin == address(0)
            || _minter == address(0)
        ) revert ZeroAddressPassed();

        _mint(_mintBeneficiary, baseSupply());
        _grantRole(DEFAULT_ADMIN_ROLE, _defaultAdmin);
        _grantRole(MINTER_ROLE, _minter);

        mintBeneficiary = _mintBeneficiary;

        deployTime = block.timestamp;
        lastMintTime = block.timestamp;
    }

    function mint() public onlyRole(MINTER_ROLE) {
        uint256 totalToMint = calculateMintableTokens(block.timestamp);
        lastMintTime = block.timestamp;
        _mint(mintBeneficiary, totalToMint);
    }

    function yearSinceDeploy(uint256 time) public view returns (uint256) {
        return (time - deployTime) / 365 days + 1;
    }

    function currentInflationRate(uint256 yearIndex) public view returns (uint256) {
        if (yearIndex >= YEARLY_INFLATION_RATES.length) {
            return MIN_INFLATION_RATE;
        }
        return YEARLY_INFLATION_RATES[yearIndex];
    }

    function getTotalYearlyTokens(
        uint256 lastMintYearIdx,
        uint256 currentYearIdx
    ) public view returns (uint256) {
        uint256 mintableTokens;
        for (uint256 i = lastMintYearIdx; i < currentYearIdx; i++) {
            mintableTokens += tokensPerYear(i);
        }

        return mintableTokens;
    }

    function tokensPerYear(uint256 yearIdx) public view returns (uint256) {
        uint256 inflationRate = currentInflationRate(yearIdx);
        return baseSupply() * inflationRate / BASIS_POINTS;
    }

    function baseSupply() public view returns (uint256) {
        return INITIAL_SUPPLY_BASE * 10 ** decimals();
    }

    function calculateMintableTokens(uint256 time) public view returns (uint256) {
        uint256 lastTime = lastMintTime;

        if (time <= lastTime) {
            revert InvalidTime(lastTime, time);
        }

        uint256 currentYear = yearSinceDeploy(time);
        uint256 yearOfLastMint = yearSinceDeploy(lastTime);

        uint256 yearStartPoint = deployTime + yearOfLastMint * 365 days;

        uint256 lastYearTokens;
        // less than year passed since last mint/deploy
        if (time < yearStartPoint) {
            lastYearTokens = tokensPerYear(yearOfLastMint);
            return _tokensPerPeriod(lastYearTokens, time - lastTime);
        }

        uint256 yearsSinceLastMint = (time - yearStartPoint) / 365 days;
        uint256 newYearPeriodLength = (time - yearStartPoint) % 365 days;

        uint256 mintableTokens;
        if (yearsSinceLastMint > 0) {
            mintableTokens = getTotalYearlyTokens(
                yearOfLastMint + 1,
                currentYear
            );
        }

        lastYearTokens = tokensPerYear(yearOfLastMint);
        mintableTokens += _tokensPerPeriod(lastYearTokens, yearStartPoint - lastTime);

        uint256 newYearTokens = tokensPerYear(currentYear);
        mintableTokens += _tokensPerPeriod(newYearTokens, newYearPeriodLength);

        return mintableTokens;
    }

    function setMintBeneficiary(address _mintBeneficiary) public onlyRole(DEFAULT_ADMIN_ROLE) {
        if (_mintBeneficiary == address(0)) revert ZeroAddressPassed();
        mintBeneficiary = _mintBeneficiary;
        emit MintBeneficiaryUpdated(_mintBeneficiary);
    }

    function _tokensPerPeriod(uint256 tokensPerYear, uint256 periodSeconds) internal pure returns (uint256) {
        return tokensPerYear * periodSeconds / 365 days;
    }

    /**
     * @dev Burn from totalSupply when sent to this contract.
     */
    function _update(address from, address to, uint256 value) internal override {
        if (to == address(this)) {
            return super._update(from, address(0), value);
        }

        return super._update(from, to, value);
    }
}<|MERGE_RESOLUTION|>--- conflicted
+++ resolved
@@ -14,12 +14,9 @@
     bytes32 public constant MINTER_ROLE = keccak256("MINTER_ROLE");
 
     error InvalidTime(uint256 lastMintTime, uint256 currentTime);
-<<<<<<< HEAD
-=======
     error ZeroAddressPassed();
 
     event MintBeneficiaryUpdated(address indexed newBeneficiary);
->>>>>>> fa9cdba3
 
     /*** Inflation Constants ***/
     uint256 public constant INITIAL_SUPPLY_BASE = 10101010101;
