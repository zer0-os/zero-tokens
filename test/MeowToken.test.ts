--- conflicted
+++ resolved
@@ -78,19 +78,12 @@
       }
 
       inflationRate = await meowToken.currentInflationRate(deployTime + 1175n);
-<<<<<<< HEAD
 
       // TODO myself: compare with expected result
-    });
-
-    it("Reference formula", async () => {
-=======
-      console.log("Inflation Rate: ", inflationRate.toString());
     });
 
     // TODO: adapt this to the latest solidity code or delete!
     it("reference formula", async () => {
->>>>>>> 57d90b73
       const inflationRate = [
         900n,
         765n,
@@ -152,9 +145,6 @@
     // });
   });
 
-<<<<<<< HEAD
-  describe("Minting Scenarios", () => {
-=======
   describe("#calculateMintableTokens()", () => {
     it("should revert when calculating tokens for time that is equal or less than last mint time", async () => {
       const lastMintTime = await meowToken.lastMintTime();
@@ -168,7 +158,6 @@
   });
 
   describe.only("Minting Scenarios", () => {
->>>>>>> 57d90b73
     let lastMintTime : bigint;
     let totalSupply : bigint;
     let timeOfMint1 : bigint;
@@ -201,11 +190,7 @@
       expect(totalSupply).to.eq(initialTotalSupply + firstMintAmtRef);
     });
 
-<<<<<<< HEAD
-    it("Should mint proper amount at the end of the year based on `lastMintLeftoverTokens`", async () => {
-=======
     it("should mint proper amount when minted again sometime in the 3rd year", async () => {
->>>>>>> 57d90b73
       const deployTime = await meowToken.deployTime();
 
       const tokensPerYear = initialTotalSupply * 900n / 10000n;
@@ -236,7 +221,6 @@
     });
   });
 
-<<<<<<< HEAD
 
   //
   // MY
@@ -373,7 +357,6 @@
 
     it("", async () => {
       // TODO myself: 1000000 years
-=======
   describe.only("Burn on Transfer to Token Address", () => {
     it("should burn token upon transfer to token address", async () => {
       const adminBalanceBefore = await meowToken.balanceOf(beneficiary.address);
@@ -437,7 +420,6 @@
         meowToken,
         "ZeroAddressPassed"
       );
->>>>>>> 57d90b73
     });
   });
 });