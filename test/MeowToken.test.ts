--- conflicted
+++ resolved
@@ -64,19 +64,11 @@
   let meowToken : MeowToken;
   let admin : SignerWithAddress;
   let beneficiary : SignerWithAddress;
-<<<<<<< HEAD
-  let dummy : SignerWithAddress;
-
+  let randomAcc : SignerWithAddress;
   let deployTime : bigint;
-
-  before(async () => {
-    [admin, beneficiary, dummy] = await hre.ethers.getSigners();
-=======
-  let randomAcc : SignerWithAddress;
 
   before(async () => {
     [admin, beneficiary, randomAcc] = await hre.ethers.getSigners();
->>>>>>> 62a7d6b4
 
     const MeowTokenFactory = await hre.ethers.getContractFactory("MeowToken");
     meowToken = await MeowTokenFactory.deploy(admin.address, admin.address);
@@ -86,29 +78,42 @@
   });
 
   describe.only("Deployment", () => {
-    it("Should set the given address as the admin and minter of the contract", async () => {
-      expect(await meowToken.hasRole(await meowToken.MINTER_ROLE(), admin.address)).to.be.true;
-      expect(await meowToken.hasRole(await meowToken.DEFAULT_ADMIN_ROLE(), admin.address)).to.be.true;
-    });
-
-    it("Succeeds when an authorized address calls to mint", async () => {
-      const beneficiaryBalBefore = await meowToken.balanceOf(beneficiary.address);
-
-      expect(await meowToken.connect(admin).mint(beneficiary.address)).to.emit(meowToken, TRANSFER);
-
-      const beneficiaryBalAfter = await meowToken.balanceOf(beneficiary.address);
-
-      // Because the `time` helper from HH increments the `block.timestamp` by 1s BEFORE executing the transaction
-      // we always calculate the expected amount the same way
-      const mintableTokens = await meowToken.calculateMintableTokens(await time.latest() + 1);
-
-      const balDiff = beneficiaryBalAfter - beneficiaryBalBefore;
-      expect(balDiff).to.eq(mintableTokens);
-    });
-
-    it("Fails when an address that does not have the MINTER_ROLE tries to mint", async () => {
-      await expect(meowToken.connect(beneficiary).mint(beneficiary.address)).to.be.revertedWithCustomError(meowToken, AUTH_ERROR);
-    });
+    describe("Access control", () => {
+      it("Should set the given address as the admin and minter of the contract", async () => {
+        expect(await meowToken.hasRole(await meowToken.MINTER_ROLE(), admin.address)).to.be.true;
+        expect(await meowToken.hasRole(await meowToken.DEFAULT_ADMIN_ROLE(), admin.address)).to.be.true;
+
+      });
+
+      it("Does not set other addresses with rikes on deployment", async () => {
+        expect(await meowToken.hasRole(await meowToken.MINTER_ROLE(), beneficiary.address)).to.be.false;
+        expect(await meowToken.hasRole(await meowToken.DEFAULT_ADMIN_ROLE(), beneficiary.address)).to.be.false;
+
+        expect(await meowToken.hasRole(await meowToken.MINTER_ROLE(), randomAcc.address)).to.be.false;
+        expect(await meowToken.hasRole(await meowToken.DEFAULT_ADMIN_ROLE(), randomAcc.address)).to.be.false;
+      });
+  
+      it("Succeeds when an authorized address calls to mint", async () => {
+        const beneficiaryBalBefore = await meowToken.balanceOf(beneficiary.address);
+  
+        expect(await meowToken.connect(admin).mint(beneficiary.address)).to.emit(meowToken, TRANSFER);
+  
+        const beneficiaryBalAfter = await meowToken.balanceOf(beneficiary.address);
+  
+        // Because the `time` helper from HH increments the `block.timestamp` by 1s BEFORE executing the transaction
+        // we always calculate the expected amount the same way
+        const mintableTokens = await meowToken.calculateMintableTokens(await time.latest() + 1);
+  
+        const balDiff = beneficiaryBalAfter - beneficiaryBalBefore;
+        expect(balDiff).to.eq(mintableTokens);
+      });
+  
+      it("Fails when an address that does not have the MINTER_ROLE tries to mint", async () => {
+        await expect(meowToken.connect(beneficiary).mint(beneficiary.address)).to.be.revertedWithCustomError(meowToken, AUTH_ERROR);
+      });
+    });
+
+    describe("Other Calcs", () => {})
   });
 
   describe("Inflation Calculations", () => {
@@ -174,9 +179,6 @@
     // });
   });
 
-<<<<<<< HEAD
-  describe("Minting Scenarios", () => {
-=======
   describe("#calculateMintableTokens()", () => {
     it("should revert when calculating tokens for time that is equal or less than last mint time", async () => {
       const lastMintTime = await meowToken.lastMintTime();
@@ -190,7 +192,6 @@
   });
 
   describe.only("Minting Scenarios", () => {
->>>>>>> 62a7d6b4
     let lastMintTime : bigint;
     let totalSupply : bigint;
 
@@ -256,134 +257,6 @@
     });
   });
 
-<<<<<<< HEAD
-  describe("Minting scenarios, where each test has clear contract", () => {
-    let meowTokenClear : MeowToken;
-    let admin : SignerWithAddress;
-    let beneficiary : SignerWithAddress;
-
-    let deployTime : bigint;
-
-    const getTokensAmount = async (year : number) => {
-      const localTotalSupply = await meowTokenClear.totalSupply();
-
-      const inflationRate = await meowTokenClear.YEARLY_INFLATION_RATES(year);
-      const tokensPerYearRef = localTotalSupply * inflationRate / 10000n;
-
-      return tokensPerYearRef;
-    };
-
-    beforeEach(async () => {
-      [admin, beneficiary] = await hre.ethers.getSigners();
-
-      const MeowTokenFactory = await hre.ethers.getContractFactory("MeowToken");
-      meowTokenClear = await MeowTokenFactory.deploy(admin.address, admin.address);
-      initialTotalSupply = await meowTokenClear.totalSupply();
-
-      deployTime = await meowTokenClear.deployTime();
-    });
-
-    it("Should return 0 mintable tokens with 0 passed time", async () => {
-
-      deployTime = await meowTokenClear.deployTime();
-
-      // spend 0 seconds
-      const firstMintTime = deployTime;
-
-      await expect(
-        await meowTokenClear.calculateMintableTokens(firstMintTime)
-      ).to.be.equal(
-        0n
-      );
-    });
-
-    it("Should return correct years amount of tokens, increased each year (non-mint)", async () => {
-
-      let currentTime = deployTime;
-
-      for (let year = 0; year < 10; year++) {
-        // + year each iteration
-        currentTime += 31536000n;
-
-        const tokensFromContract = await meowTokenClear.calculateMintableTokens(currentTime);
-
-        expect(
-          tokensFromContract / 10n**18n
-        ).to.be.equal(
-          accumulatedMintableTokens[year]
-        );
-      }
-    });
-
-    it("Should return correct years amount of tokens, increased each year (mint)", async () => {
-      let currentTime = deployTime;
-
-      let timeOfMint = 0n;
-
-      for (let year = 1; year < 13; year++) {
-        currentTime += 31536000n;
-        timeOfMint = currentTime;
-
-        const tokensFromContract = await meowTokenClear.calculateMintableTokens(currentTime);
-        const expectedAmount = await getTokensAmount(year);
-
-        expect(
-          tokensFromContract
-        ).to.be.equal(
-          expectedAmount
-        );
-
-        await time.increaseTo(timeOfMint);
-        timeOfMint += 1n;
-
-        const beneficiaryBalBefore = await meowTokenClear.balanceOf(beneficiary.address);
-        await meowToken.connect(admin).mint(beneficiary.address);
-        const beneficiaryBalAfter = await meowTokenClear.balanceOf(beneficiary.address);
-
-        console.log(beneficiaryBalBefore);
-        console.log(beneficiaryBalAfter);
-      }
-    });
-
-    it("Should return correct amount of tokens, increased each 10.512.000 sec (1/3 part of year)", async () => {
-      let currentTime = deployTime;
-
-      for (let timeInterval = 0; timeInterval < 14; timeInterval++) {
-        currentTime += 10512000n;
-
-        await expect(
-          await meowTokenClear.calculateMintableTokens(currentTime) / 10n**18n
-        ).to.be.equal(
-          mintableTokensEachYear[timeInterval] / 3n
-        );
-      }
-    });
-
-    it("", async () => {
-      // TODO myself: deploy, wait some time (31536000 and 31535999), mint, then wait and mint again
-    });
-
-    it("", async () => {
-      let currentTime = deployTime;
-
-      currentTime += 31536000n;
-
-      await meowTokenClear.connect(admin).mint(beneficiary.address);
-
-      // TODO myself: deploy, wait some years and then mint (like after 2y and some seconds)
-    });
-
-    it("", async () => {
-      // TODO myself: each second
-    });
-
-    it("", async () => {
-      // TODO myself: a lot of years. SHould be 1.5% inflation and a lot of tokens
-    });
-
-    it("", async () => {
-      // TODO myself: 1000000 years
-=======
   describe.only("Burn on Transfer to Token Address", () => {
     it("should burn token upon transfer to token address", async () => {
       const adminBalanceBefore = await meowToken.balanceOf(admin.address);
@@ -419,7 +292,6 @@
 
       expect(adminBalanceBefore - adminBalanceAfter).to.eq(transferAmt);
       expect(tokenSupplyBefore - tokenSupplyAfter).to.eq(0n);
->>>>>>> 62a7d6b4
     });
   });
 });