/* eslint-disable prefer-arrow/prefer-arrow-functions */
import * as hre from "hardhat";
import { expect } from "chai";
import { MeowToken } from "../typechain";
import { SignerWithAddress } from "@nomicfoundation/hardhat-ethers/signers";
<<<<<<< HEAD
import { percents } from "./helpers/percents";
=======
import { time } from "@nomicfoundation/hardhat-network-helpers";


const YEAR_IN_SECONDS = 31536000n;
let initialTotalSupply : bigint;
>>>>>>> 56fccbd8

const mintableTokensEachYear = [
  // should be values with result amounts of tokens
];

describe("MeowToken Test", () => {
  let meowToken : MeowToken;
  let admin : SignerWithAddress;
  let beneficiary : SignerWithAddress;

<<<<<<< HEAD
  beforeEach(async () => {
    [admin] = await hre.ethers.getSigners();
=======
  before(async () => {
    [admin, beneficiary] = await hre.ethers.getSigners();
>>>>>>> 56fccbd8

    const MeowTokenFactory = await hre.ethers.getContractFactory("MeowToken");
    meowToken = await MeowTokenFactory.deploy(admin.address, admin.address);
    initialTotalSupply = await meowToken.totalSupply();
  });

  describe("Inflation Calculations", () => {
    it("#currentInflationRate()", async () => {
      const deployTime = await meowToken.deployTime();

      let newTime;
      let inflationRate = 900n;
      for (let i = 0; i < 20; i++) {
        newTime = deployTime + 31536000n * BigInt(i);

        inflationRate = await meowToken.currentInflationRate(i);

        console.log("IDX: ", i,"New Time: ", newTime.toString(), "Inflation Rate: ", inflationRate.toString());
      }

      inflationRate = await meowToken.currentInflationRate(deployTime + 1175n);
      console.log("Inflation Rate: ", inflationRate.toString());
    });

    it("#mintableTokens()", async () => {
      const newDeployTime = 1722542400n;
      await meowToken.setDeployTime(newDeployTime);

      // const curTime = newDeployTime + 31536000n / 5n;
      const curTime = 1770498000n;
      // const refAmount = 710031064917234384471793251n;

      const tokens = await meowToken.mintableTokens(curTime);
      console.log("Tokens: ", tokens.toString());
    });

<<<<<<< HEAD
    it("#tokens()", async () => {
      const newDeployTime = 1722542400n;
      await meowToken.setDeployTime(newDeployTime);
=======
    it("#getMintableTokensAmount()", async () => {
      // const newDeployTime = 1722542400n;
      // await meowToken.setDeployTime(newDeployTime);
      const deployTime = await meowToken.deployTime();
      // const lastMintTime = await meowToken.lastMintTime();
>>>>>>> 56fccbd8

      for (let i = 0; i < 16; i++) {
        const curTime = newDeployTime + 31536000n * BigInt(i);
        // const curTime = 1770498000n;

        const tokens = await meowToken.tokens(curTime);
        console.log("Tokens: ", tokens.toString());
      }
    });

    it("reference formula", async () => {
      const inflationRate = [
        900n,
        765n,
        650n,
        552n,
        469n,
        398n,
        338n,
        287n,
        243n,
        206n,
        175n,
        150n,
      ];

      for (let k = 0; k < 20; k++) {
        const getTotalSupplyForYear = (year : bigint) => {
          const yearIdx = Number(year);
          let totalSupply = 1000000000n * 10n ** 18n;
          let tokensPerYear = 0n;
          for (let i = 0; i <= yearIdx; i++) {
            const rate = inflationRate[i] || 150n;
            tokensPerYear = totalSupply / 10000n * rate;
            totalSupply = i !== yearIdx ? totalSupply + tokensPerYear : totalSupply;
          }

          return {
            totalSupply,
            tokensPerYear,
          };
        };

        const initialSupply = 1000000000n * 10n ** 18n;
        const startTime = 1722542400n;
        const currentTime = startTime + 31536000n * BigInt(k);
        const timeDiff = currentTime - startTime;

        const yearsPassed = timeDiff / 31536000n;
        const {
          totalSupply,
          tokensPerYear,
        } = getTotalSupplyForYear(yearsPassed);

        const yearStartTime = startTime + yearsPassed * 31536000n;
        const tokensPerPeriod = tokensPerYear * (currentTime - yearStartTime) / 31536000n;
        const mintableTokens = totalSupply - initialSupply + tokensPerPeriod;
        console.log(
          "Years Passed:", yearsPassed.toString(), ", ",
          "Inflation Rate (out of 10,000%):", inflationRate[Number(yearsPassed)] || 150n, ", ",
          "Mintable Tokens Per Year:", mintableTokens.toString(), ", ",
          "Total Supply:", totalSupply.toString()
        );
      }
    });

    it("Should return 0 mintable tokens with 0 passed time", async () => {
      const deployTime = 1722542400n;
      await meowToken.setDeployTime(deployTime);

      // spend 0 seconds
      const firstMintTime = deployTime;

      await expect(
        await meowToken.getMintableTokensAmount(firstMintTime)
      ).to.be.equal(
        0n
      );
    });

    it("Should return correct years amount of tokens, increased each year", async () => {

      // TODO myself: why do we dont pass initial supply?

      const deployTime = 1722542400n;

      let currentTime = deployTime;
      let currentTokens = 0n;

      for (let year = 1; year < 10; year++) {
        // + year each iteration
        currentTime += 31536000n;

        const tokensFromContract = await meowToken.getMintableTokensAmount(currentTime);

        expect(
          tokensFromContract
        ).to.be.equal(
          currentTokens += currentTokens / 100n * percents[year]
        );
      }
    });

    it("Should return correct years amount of tokens, increased each year (another)", async () => {
      const deployTime = 1722542400n;
      let currentTime = deployTime;

      for (let year = 0; year < 13; year++) {
        currentTime += 31536000n;

        await expect(
          await meowToken.getMintableTokensAmount(currentTime)
        ).to.be.equal(
          mintableTokensEachYear[year]
        );
      }
    });

    it("Should return correct amount of tokens, increased each 10.512.000 sec (1/3 part of year)", async () => {
      const deployTime = 1722542400n;
      let currentTime = deployTime;

      for (let timeInterval = 0; timeInterval < 14; timeInterval++) {
        currentTime += 10512000n;

        await expect(
          await meowToken.getMintableTokensAmount(currentTime)
        ).to.be.equal(
          mintableTokensEachYear[timeInterval] / 3n
        );
      }
    });

    it("", async () => {
      // TODO myself: deploy, wait some time, mint, then wait and mint again
    });
  });

  describe.only("Minting Scenarios", () => {
    let lastMintTime : bigint;
    let mintedLastYear : bigint;
    let totalSupply : bigint;

    let timeOfMint1 : bigint;
    let firstMintAmtRef : bigint;

    it("should mint proper amount based on seconds if called in the middle of the first year", async () => {
      const deployTime = await meowToken.deployTime();
      totalSupply = await meowToken.totalSupply();

      timeOfMint1 = deployTime + YEAR_IN_SECONDS / 2n - 1n;
      const inflationRate = await meowToken.YEARLY_INFLATION_RATES(1);
      const tokensPerYearRef = totalSupply * inflationRate / 10000n;
      firstMintAmtRef = tokensPerYearRef / 2n;

      await time.increaseTo(timeOfMint1);
      timeOfMint1 += 1n;

      const beneficiaryBalBefore = await meowToken.balanceOf(beneficiary.address);
      await meowToken.connect(admin).mint(beneficiary.address);
      const beneficiaryBalAfter = await meowToken.balanceOf(beneficiary.address);

      const balDiff = beneficiaryBalAfter - beneficiaryBalBefore;
      console.log("Bal Diff: ", balDiff.toString());
      expect(balDiff).to.eq(firstMintAmtRef);

      // check that all state values set properly!
      lastMintTime = await meowToken.lastMintTime();
      totalSupply = await meowToken.totalSupply();

      expect(lastMintTime).to.eq(timeOfMint1);
      expect(totalSupply).to.eq(initialTotalSupply + firstMintAmtRef);
    });

    it("should mint proper amount at the end of the year based on `lastMintLeftoverTokens`", async () => {
      const deployTime = await meowToken.deployTime();

      const tokensPerYear = initialTotalSupply * 900n / 10000n;
      const tokensPerYear2 = initialTotalSupply * 765n / 10000n;
      const tokensPerYear3 = initialTotalSupply * 650n / 10000n;

      const balanceBefore = await meowToken.balanceOf(beneficiary.address);

      const periodSeconds = 260825n;
      const secondMintTime = deployTime + (YEAR_IN_SECONDS) * 2n + periodSeconds;
      await time.increaseTo(secondMintTime);

      await meowToken.connect(admin).mint(beneficiary.address);

      const balanceAfter = await meowToken.balanceOf(beneficiary.address);
      const balanceDiff = balanceAfter - balanceBefore;

      const periodAmt = tokensPerYear3 * (periodSeconds + 1n) / YEAR_IN_SECONDS;
      const secondMintAmtRef = tokensPerYear * (YEAR_IN_SECONDS / 2n) / 31536000n + tokensPerYear2 + periodAmt;

      expect(balanceDiff).to.eq(secondMintAmtRef);

      lastMintTime = await meowToken.lastMintTime();
      totalSupply = await meowToken.totalSupply();

      expect(lastMintTime).to.eq(secondMintTime + 1n);
      expect(totalSupply).to.eq(initialTotalSupply + firstMintAmtRef + secondMintAmtRef);
    });
  });
});<|MERGE_RESOLUTION|>--- conflicted
+++ resolved
@@ -3,15 +3,11 @@
 import { expect } from "chai";
 import { MeowToken } from "../typechain";
 import { SignerWithAddress } from "@nomicfoundation/hardhat-ethers/signers";
-<<<<<<< HEAD
-import { percents } from "./helpers/percents";
-=======
 import { time } from "@nomicfoundation/hardhat-network-helpers";
 
 
 const YEAR_IN_SECONDS = 31536000n;
 let initialTotalSupply : bigint;
->>>>>>> 56fccbd8
 
 const mintableTokensEachYear = [
   // should be values with result amounts of tokens
@@ -22,13 +18,8 @@
   let admin : SignerWithAddress;
   let beneficiary : SignerWithAddress;
 
-<<<<<<< HEAD
-  beforeEach(async () => {
-    [admin] = await hre.ethers.getSigners();
-=======
   before(async () => {
     [admin, beneficiary] = await hre.ethers.getSigners();
->>>>>>> 56fccbd8
 
     const MeowTokenFactory = await hre.ethers.getContractFactory("MeowToken");
     meowToken = await MeowTokenFactory.deploy(admin.address, admin.address);
@@ -65,17 +56,11 @@
       console.log("Tokens: ", tokens.toString());
     });
 
-<<<<<<< HEAD
-    it("#tokens()", async () => {
-      const newDeployTime = 1722542400n;
-      await meowToken.setDeployTime(newDeployTime);
-=======
     it("#getMintableTokensAmount()", async () => {
       // const newDeployTime = 1722542400n;
       // await meowToken.setDeployTime(newDeployTime);
       const deployTime = await meowToken.deployTime();
       // const lastMintTime = await meowToken.lastMintTime();
->>>>>>> 56fccbd8
 
       for (let i = 0; i < 16; i++) {
         const curTime = newDeployTime + 31536000n * BigInt(i);
