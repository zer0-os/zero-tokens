--- conflicted
+++ resolved
@@ -4,25 +4,17 @@
 import { MeowToken } from "../typechain";
 import { SignerWithAddress } from "@nomicfoundation/hardhat-ethers/signers";
 import { time } from "@nomicfoundation/hardhat-network-helpers";
-<<<<<<< HEAD
 import { percents } from "./helpers/percents";
 import { AUTH_ERROR } from "./helpers/errors";
 import { TRANSFER } from "./helpers/events";
 import { years } from "@nomicfoundation/hardhat-network-helpers/dist/src/helpers/time/duration";
-=======
 import { parseEther } from "ethers";
->>>>>>> fa9cdba3
 
 
 const YEAR_IN_SECONDS = 31536000n;
 let initialTotalSupply : bigint;
 
-<<<<<<< HEAD
-// TODO how are these values calculated?
-=======
-
 // initial supply * inflation percent of each year
->>>>>>> fa9cdba3
 const mintableTokensEachYear = [
   909090909n,
   772727272n,
@@ -38,11 +30,7 @@
   151515151n,
 ];
 
-<<<<<<< HEAD
-// TODO how are these values calculated?
-=======
 // initial_supply * inflation_percent of each year - initial_supply
->>>>>>> fa9cdba3
 const accumulatedMintableTokens = [
   909090909n,
   1681818181n,
@@ -79,10 +67,6 @@
   let admin : SignerWithAddress;
   let beneficiary : SignerWithAddress;
   let randomAcc : SignerWithAddress;
-<<<<<<< HEAD
-=======
-
->>>>>>> fa9cdba3
   let deployTime : bigint;
 
   before(async () => {
@@ -118,7 +102,7 @@
       it("Succeeds when an authorized address calls to mint", async () => {
         const beneficiaryBalBefore = await meowToken.balanceOf(beneficiary.address);
   
-        expect(await meowToken.connect(admin).mint(beneficiary.address)).to.emit(meowToken, TRANSFER);
+        expect(await meowToken.connect(admin).mint()).to.emit(meowToken, TRANSFER);
   
         const beneficiaryBalAfter = await meowToken.balanceOf(beneficiary.address);
   
@@ -131,7 +115,7 @@
       });
   
       it("Fails when an address that does not have the MINTER_ROLE tries to mint", async () => {
-        await expect(meowToken.connect(beneficiary).mint(beneficiary.address)).to.be.revertedWithCustomError(meowToken, AUTH_ERROR);
+        await expect(meowToken.connect(beneficiary).mint()).to.be.revertedWithCustomError(meowToken, AUTH_ERROR);
       });
     });
 
@@ -170,27 +154,7 @@
       // TODO myself: compare with expected result
     });
 
-<<<<<<< HEAD
     it("Reference formula", async () => {
-=======
-    // TODO: adapt this to the latest solidity code or delete!
-    it("reference formula", async () => {
-      const inflationRate = [
-        900n,
-        765n,
-        650n,
-        552n,
-        469n,
-        398n,
-        338n,
-        287n,
-        243n,
-        206n,
-        175n,
-        150n,
-      ];
-
->>>>>>> fa9cdba3
       for (let k = 0; k < 20; k++) {
         const getTotalSupplyForYear = (year : bigint) => {
           const yearIdx = Number(year);
@@ -244,18 +208,6 @@
     });
   });
 
-  describe("#calculateMintableTokens()", () => {
-    it("should revert when calculating tokens for time that is equal or less than last mint time", async () => {
-      const lastMintTime = await meowToken.lastMintTime();
-      await expect(
-        meowToken.calculateMintableTokens(lastMintTime)
-      ).to.be.revertedWithCustomError(
-        meowToken,
-        "InvalidTime"
-      ).withArgs(lastMintTime, lastMintTime);
-    });
-  });
-
   describe("Minting Scenarios", () => {
     let lastMintTime : bigint;
     let totalSupply : bigint;
@@ -326,20 +278,37 @@
       const tokenSupplyBefore = await meowToken.totalSupply();
       const transferAmt = 13546846845n;
 
-<<<<<<< HEAD
       await meowToken.connect(admin).transfer(meowToken.target, transferAmt);
-=======
-  //
-  // MY
-  // MY
-  // MY
-  // MY
-  // MY
-  // MY
-  // MY
-  // MY
-  //
-
+
+      const adminBalanceAfter = await meowToken.balanceOf(admin.address);
+      const tokenSupplyAfter = await meowToken.totalSupply();
+
+      expect(adminBalanceBefore - adminBalanceAfter).to.eq(transferAmt);
+      expect(tokenSupplyBefore - tokenSupplyAfter).to.eq(transferAmt);
+
+      // make sure we can't transfer to 0x0 address
+      await expect(
+        meowToken.connect(admin).transfer(hre.ethers.ZeroAddress, transferAmt)
+      ).to.be.revertedWithCustomError(
+        meowToken,
+        "ERC20InvalidReceiver"
+      ).withArgs(hre.ethers.ZeroAddress);
+    });
+
+    it("should NOT burn tokens if transferred to any regular address", async () => {
+      const adminBalanceBefore = await meowToken.balanceOf(admin.address);
+      const tokenSupplyBefore = await meowToken.totalSupply();
+      const transferAmt = 13546846845n;
+
+      await meowToken.connect(admin).transfer(randomAcc.address, transferAmt);
+
+      const adminBalanceAfter = await meowToken.balanceOf(admin.address);
+      const tokenSupplyAfter = await meowToken.totalSupply();
+
+      expect(adminBalanceBefore - adminBalanceAfter).to.eq(transferAmt);
+      expect(tokenSupplyBefore - tokenSupplyAfter).to.eq(0n);
+    });
+  });
 
   describe("Minting scenarios, where each test has clear contract", () => {
 
@@ -350,15 +319,10 @@
 
       return tokensPerYearRef;
     };
->>>>>>> fa9cdba3
-
-      const adminBalanceAfter = await meowToken.balanceOf(admin.address);
-      const tokenSupplyAfter = await meowToken.totalSupply();
-
-<<<<<<< HEAD
-      expect(adminBalanceBefore - adminBalanceAfter).to.eq(transferAmt);
-      expect(tokenSupplyBefore - tokenSupplyAfter).to.eq(transferAmt);
-=======
+
+    beforeEach(async () => {
+      [admin, beneficiary] = await hre.ethers.getSigners();
+
       const MeowTokenFactory = await hre.ethers.getContractFactory("MeowToken");
       meowToken = await MeowTokenFactory.deploy(admin.address, admin.address, beneficiary.address);
       initialTotalSupply = await meowToken.totalSupply();
@@ -372,17 +336,8 @@
 
       // spend 0 seconds
       const firstMintTime = deployTime;
->>>>>>> fa9cdba3
-
-      // make sure we can't transfer to 0x0 address
-      await expect(
-<<<<<<< HEAD
-        meowToken.connect(admin).transfer(hre.ethers.ZeroAddress, transferAmt)
-      ).to.be.revertedWithCustomError(
-        meowToken,
-        "ERC20InvalidReceiver"
-      ).withArgs(hre.ethers.ZeroAddress);
-=======
+
+      await expect(
         await meowToken.calculateMintableTokens(firstMintTime)
       ).to.be.revertedWithCustomError(
         meowToken,
@@ -405,20 +360,16 @@
         deployTime - 31536000n,
         deployTime - 31536000n
       );
->>>>>>> fa9cdba3
-    });
-
-    it("should NOT burn tokens if transferred to any regular address", async () => {
-      const adminBalanceBefore = await meowToken.balanceOf(admin.address);
-      const tokenSupplyBefore = await meowToken.totalSupply();
-      const transferAmt = 13546846845n;
-
-<<<<<<< HEAD
-      await meowToken.connect(admin).transfer(randomAcc.address, transferAmt);
-
-      const adminBalanceAfter = await meowToken.balanceOf(admin.address);
-      const tokenSupplyAfter = await meowToken.totalSupply();
-=======
+    });
+
+    it("Should return correct years amount of tokens, increased each year (non-mint)", async () => {
+
+      let currentTime = deployTime;
+
+      for (let year = 0; year < 10; year++) {
+        // + year each iteration
+        currentTime += 31536000n;
+
         const tokensFromContract = await meowToken.calculateMintableTokens(currentTime);
 
         expect(
@@ -497,10 +448,9 @@
     it("", async () => {
       // TODO myself: a lot of years. SHould be 1.5% inflation and a lot of tokens
     });
->>>>>>> fa9cdba3
-
-      expect(adminBalanceBefore - adminBalanceAfter).to.eq(transferAmt);
-      expect(tokenSupplyBefore - tokenSupplyAfter).to.eq(0n);
+
+    it("", async () => {
+      // TODO myself: 1000000 years
     });
   });
 
